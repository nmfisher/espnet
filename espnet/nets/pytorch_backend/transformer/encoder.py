--- conflicted
+++ resolved
@@ -7,11 +7,7 @@
 import torch
 
 from espnet.nets.pytorch_backend.nets_utils import rename_state_dict
-<<<<<<< HEAD
-from espnet.nets.pytorch_backend.transducer.vgg import VGG2L
-=======
 from espnet.nets.pytorch_backend.transducer.vgg2l import VGG2L
->>>>>>> 36b62ae4
 from espnet.nets.pytorch_backend.transformer.attention import MultiHeadedAttention
 from espnet.nets.pytorch_backend.transformer.dynamic_conv import DynamicConvolution
 from espnet.nets.pytorch_backend.transformer.dynamic_conv2d import DynamicConvolution2D
@@ -64,26 +60,6 @@
 class Encoder(torch.nn.Module):
     """Transformer encoder module.
 
-<<<<<<< HEAD
-    :param int idim: input dim
-    :param int attention_dim: dimention of attention
-    :param int attention_heads: the number of heads of multi head attention
-    :param int linear_units: the number of units of position-wise feed forward
-    :param int num_blocks: the number of decoder blocks
-    :param float dropout_rate: dropout rate
-    :param float attention_dropout_rate: dropout rate in attention
-    :param float positional_dropout_rate: dropout rate after adding positional encoding
-    :param str or torch.nn.Module input_layer: input layer type
-    :param class pos_enc_class: PositionalEncoding or ScaledPositionalEncoding
-    :param bool normalize_before: whether to use layer_norm before the first block
-    :param bool concat_after: whether to concat attention layer's input and output
-        if True, additional linear will be applied.
-        i.e. x -> x + linear(concat(x, att(x)))
-        if False, no additional linear will be applied. i.e. x -> x + att(x)
-    :param str positionwise_layer_type: linear of conv1d
-    :param int positionwise_conv_kernel_size: kernel size of positionwise conv1d layer
-    :param int padding_idx: padding_idx for input_layer=embed
-=======
     Args:
         idim (int): Input dimension.
         attention_dim (int): Dimention of attention.
@@ -113,24 +89,15 @@
         selfattention_layer_type (str): Encoder attention layer type.
         padding_idx (int): Padding idx for input_layer=embed.
 
->>>>>>> 36b62ae4
     """
 
     def __init__(
         self,
         idim,
-<<<<<<< HEAD
-        selfattention_layer_type="selfattn",
-        attention_dim=256,
-        attention_heads=4,
-        conv_wshare=4,
-        conv_kernel_length=11,
-=======
         attention_dim=256,
         attention_heads=4,
         conv_wshare=4,
         conv_kernel_length="11",
->>>>>>> 36b62ae4
         conv_usebias=False,
         linear_units=2048,
         num_blocks=6,
@@ -143,10 +110,7 @@
         concat_after=False,
         positionwise_layer_type="linear",
         positionwise_conv_kernel_size=1,
-<<<<<<< HEAD
-=======
         selfattention_layer_type="selfattn",
->>>>>>> 36b62ae4
         padding_idx=-1,
     ):
         """Construct an Encoder object."""
@@ -164,8 +128,6 @@
             )
         elif input_layer == "conv2d":
             self.embed = Conv2dSubsampling(idim, attention_dim, dropout_rate)
-<<<<<<< HEAD
-=======
             self.conv_subsampling_factor = 4
         elif input_layer == "conv2d-scaled-pos-enc":
             self.embed = Conv2dSubsampling(
@@ -181,7 +143,6 @@
         elif input_layer == "conv2d8":
             self.embed = Conv2dSubsampling8(idim, attention_dim, dropout_rate)
             self.conv_subsampling_factor = 8
->>>>>>> 36b62ae4
         elif input_layer == "vgg2l":
             self.embed = VGG2L(idim, attention_dim)
             self.conv_subsampling_factor = 4
@@ -201,129 +162,6 @@
         else:
             raise ValueError("unknown input_layer: " + input_layer)
         self.normalize_before = normalize_before
-<<<<<<< HEAD
-        if positionwise_layer_type == "linear":
-            positionwise_layer = PositionwiseFeedForward
-            positionwise_layer_args = (attention_dim, linear_units, dropout_rate)
-        elif positionwise_layer_type == "conv1d":
-            positionwise_layer = MultiLayeredConv1d
-            positionwise_layer_args = (
-                attention_dim,
-                linear_units,
-                positionwise_conv_kernel_size,
-                dropout_rate,
-            )
-        elif positionwise_layer_type == "conv1d-linear":
-            positionwise_layer = Conv1dLinear
-            positionwise_layer_args = (
-                attention_dim,
-                linear_units,
-                positionwise_conv_kernel_size,
-                dropout_rate,
-            )
-        else:
-            raise NotImplementedError("Support only linear or conv1d.")
-        if selfattention_layer_type == "selfattn":
-            logging.info("encoder self-attention layer type = self-attention")
-            self.encoders = repeat(
-                num_blocks,
-                lambda lnum: EncoderLayer(
-                    attention_dim,
-                    MultiHeadedAttention(
-                        attention_heads, attention_dim, attention_dropout_rate
-                    ),
-                    positionwise_layer(*positionwise_layer_args),
-                    dropout_rate,
-                    normalize_before,
-                    concat_after,
-                ),
-            )
-        elif selfattention_layer_type == "lightconv":
-            logging.info("encoder self-attention layer type = lightweight convolution")
-            self.encoders = repeat(
-                num_blocks,
-                lambda lnum: EncoderLayer(
-                    attention_dim,
-                    LightweightConvolution(
-                        conv_wshare,
-                        attention_dim,
-                        attention_dropout_rate,
-                        conv_kernel_length,
-                        lnum,
-                        use_bias=conv_usebias,
-                    ),
-                    positionwise_layer(*positionwise_layer_args),
-                    dropout_rate,
-                    normalize_before,
-                    concat_after,
-                ),
-            )
-        elif selfattention_layer_type == "lightconv2d":
-            logging.info(
-                "encoder self-attention layer "
-                "type = lightweight convolution 2-dimentional"
-            )
-            self.encoders = repeat(
-                num_blocks,
-                lambda lnum: EncoderLayer(
-                    attention_dim,
-                    LightweightConvolution2D(
-                        conv_wshare,
-                        attention_dim,
-                        attention_dropout_rate,
-                        conv_kernel_length,
-                        lnum,
-                        use_bias=conv_usebias,
-                    ),
-                    positionwise_layer(*positionwise_layer_args),
-                    dropout_rate,
-                    normalize_before,
-                    concat_after,
-                ),
-            )
-        elif selfattention_layer_type == "dynamicconv":
-            logging.info("encoder self-attention layer type = dynamic convolution")
-            self.encoders = repeat(
-                num_blocks,
-                lambda lnum: EncoderLayer(
-                    attention_dim,
-                    DynamicConvolution(
-                        conv_wshare,
-                        attention_dim,
-                        attention_dropout_rate,
-                        conv_kernel_length,
-                        lnum,
-                        use_bias=conv_usebias,
-                    ),
-                    positionwise_layer(*positionwise_layer_args),
-                    dropout_rate,
-                    normalize_before,
-                    concat_after,
-                ),
-            )
-        elif selfattention_layer_type == "dynamicconv2d":
-            logging.info(
-                "encoder self-attention layer type = dynamic convolution 2-dimentional"
-            )
-            self.encoders = repeat(
-                num_blocks,
-                lambda lnum: EncoderLayer(
-                    attention_dim,
-                    DynamicConvolution2D(
-                        conv_wshare,
-                        attention_dim,
-                        attention_dropout_rate,
-                        conv_kernel_length,
-                        lnum,
-                        use_bias=conv_usebias,
-                    ),
-                    positionwise_layer(*positionwise_layer_args),
-                    dropout_rate,
-                    normalize_before,
-                    concat_after,
-                ),
-            )
-=======
         positionwise_layer, positionwise_layer_args = self.get_positionwise_layer(
             positionwise_layer_type,
             attention_dim,
@@ -420,7 +258,6 @@
                 concat_after,
             ),
         )
->>>>>>> 36b62ae4
         if self.normalize_before:
             self.after_norm = LayerNorm(attention_dim)
 
