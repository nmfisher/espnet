--- conflicted
+++ resolved
@@ -31,14 +31,8 @@
 from asr_utils import make_batchset
 from asr_utils import PlotAttentionReport
 from asr_utils import restore_snapshot
-<<<<<<< HEAD
 from e2e_asr_th import E2E
 from e2e_asr_th import Loss
-from e2e_asr_th import torch_is_old
-=======
-from e2e_asr_attctc_th import E2E
-from e2e_asr_attctc_th import Loss
->>>>>>> c77b3ca2
 
 # for kaldi io
 import kaldi_io_py
@@ -285,11 +279,7 @@
         if ngpu > 1:
             model.module.load_state_dict(torch.load(args.outdir + '/model.ep.%d' % trainer.updater.epoch))
         else:
-<<<<<<< HEAD
             model.load_state_dict(torch.load(args.outdir + '/model.ep.%d' % trainer.updater.epoch))
-=======
-            model.load_state_dict(torch.load(args.outdir + '/model.acc.best' % trainer.updater.epoch))
->>>>>>> c77b3ca2
         model = trainer.updater.model
 
     # Evaluate the model with the test dataset for each epoch
@@ -323,13 +313,8 @@
     # save snapshot to save the information of #interations or #epochs
     trainer.extend(extensions.snapshot(filename='snapshot.ep.{.updater.epoch}'),
                    trigger=(1, 'epoch'))
-<<<<<<< HEAD
     # save model states
     trainer.extend(extensions.snapshot_object(model, 'model.ep.{.updater.epoch}', savefun=torch_save),
-=======
-    # save the model after each epoch
-    trainer.extend(extensions.snapshot_object(model, 'model_epoch{.updater.epoch}', savefun=torch_save),
->>>>>>> c77b3ca2
                    trigger=(1, 'epoch'))
 
     if mtl_mode is not 'ctc':
