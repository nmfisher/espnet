--- conflicted
+++ resolved
@@ -58,41 +58,6 @@
 - Flexible front-end processing thanks to [kaldiio](https://github.com/nttcslab-sp/kaldiio) and HDF5 support
 - Tensorboard based monitoring
 
-<<<<<<< HEAD
-=======
-## Requirements
-
-- Python 3.6.1+
-- gcc 4.9+ for PyTorch1.0.0+
-- protocol buffer
-    - For the sentencepiece, you need to install via package manager e.g.  
-      `sudo apt-get install libprotobuf9v5 protobuf-compiler libprotobuf-dev`.  
-      See details `Installation` of https://github.com/google/sentencepiece/blob/master/README.md
-- libsndfile
-    - For the soundfile, you need to install via package manager e.g.  
-      `sudo apt-get install libsndfile1-dev`.
-
-Optionally, GPU environment requires the following libraries:
-
-- Cuda 8.0, 9.0, 9.1, 10.0 depending on each DNN library
-- Cudnn 6+, 7+
-- NCCL 2.0+ (for the use of multi-GPUs)
-
-## Supported Linux distributions and other requirements
-
-We support the following Linux distributions with CI. If you want to build your own Linux by yourself,
-please also check our [CI configurations](https://github.com/espnet/espnet/blob/master/.circleci/config.yml).
-to prepare the appropriate environments
-
-- ubuntu18
-- ubuntu16
-- centos7
-- debian9
-
-Also, we have several other requirements to install Kaldi. You can follow the [Kaldi install instruction](https://github.com/kaldi-asr/kaldi/blob/master/INSTALL)
-or our Kaldi installation in CI with prebuilt Kaldi binaries in https://github.com/espnet/espnet/blob/master/ci/install_kaldi.sh
-
->>>>>>> f035a7a1
 ## Installation
 See https://espnet.github.io/espnet/installation.html
 
