<div align="left"><img src="doc/image/espnet_logo1.png" width="550"/></div>

# ESPnet: end-to-end speech processing toolkit

[![Build Status](https://travis-ci.org/espnet/espnet.svg?branch=master)](https://travis-ci.org/espnet/espnet)

ESPnet is an end-to-end speech processing toolkit, mainly focuses on end-to-end speech recognition and end-to-end text-to-speech.
ESPnet uses [chainer](https://chainer.org/) and [pytorch](http://pytorch.org/) as a main deep learning engine,
and also follows [Kaldi](http://kaldi-asr.org/) style data processing, feature extraction/format, and recipes to provide a complete setup for speech recognition and other speech processing experiments.


## Key Features

- Hybrid CTC/attention based end-to-end ASR
  - Fast/accurate training with CTC/attention multitask training
  - CTC/attention joint decoding to boost monotonic alignment decoding
- Encoder: VGG-like CNN + BiRNN (LSTM/GRU), sub-sampling BiRNN (LSTM/GRU) or Transformer
- Attention: Dot product, location-aware attention, variants of multihead
- Incorporate RNNLM/LSTMLM trained only with text data
- Batch GPU decoding
- Tacotron2 based end-to-end TTS
- Flexible network architecture thanks to chainer and pytorch
- Kaldi style complete recipe
  - Support numbers of ASR recipes (WSJ, Switchboard, CHiME-4/5, Librispeech, TED, CSJ, AMI, HKUST, Voxforge, REVERB, etc.)
  - Support numbers of TTS recipes with a similar manner to the ASR recipe (LJSpeech, Librispeech, M-AILABS, etc.)
  - Support speech translation recipes (Fisher callhome Spanish to English, IWSLT'18)
  - Support speech separation and recognition recipe (WSJ-2mix)
- State-of-the-art performance in several benchmarks (comparable/superior to hybrid DNN/HMM and CTC)
- Flexible front-end processing thanks to [kaldiio](https://github.com/nttcslab-sp/kaldiio) and HDF5 support
- Tensorboard based monitoring


## Requirements

- Python 2.7+, 3.7+ (mainly support Python3.7+)
- protocol buffer (for the sentencepiece, you need to install via package manager e.g. `sudo apt-get install libprotobuf9v5 protobuf-compiler libprotobuf-dev`. See details `Installation` of https://github.com/google/sentencepiece/blob/master/README.md)

- PyTorch 0.4.1, 1.0.0
- gcc>=4.9 for PyTorch1.0.0
- Chainer 5.0.0

Optionally, GPU environment requires the following libraries:

- Cuda 8.0, 9.0, 9.1, 10.0 depending on each DNN library
- Cudnn 6+
- NCCL 2.0+ (for the use of multi-GPUs)

## Installation

### Step 1) setting of the environment for GPU support

To use cuda (and cudnn), make sure to set paths in your `.bashrc` or `.bash_profile` appropriately.
```
CUDAROOT=/path/to/cuda

export PATH=$CUDAROOT/bin:$PATH
export LD_LIBRARY_PATH=$CUDAROOT/lib64:$LD_LIBRARY_PATH
export CUDA_HOME=$CUDAROOT
export CUDA_PATH=$CUDAROOT
```

If you want to use multiple GPUs, you should install [nccl](https://developer.nvidia.com/nccl)
and set paths in your `.bashrc` or `.bash_profile` appropriately, for example:
```
CUDAROOT=/path/to/cuda
NCCL_ROOT=/path/to/nccl

export CPATH=$NCCL_ROOT/include:$CPATH
export LD_LIBRARY_PATH=$NCCL_ROOT/lib/:$CUDAROOT/lib64:$LD_LIBRARY_PATH
export LIBRARY_PATH=$NCCL_ROOT/lib/:$LIBRARY_PATH
export CUDA_HOME=$CUDAROOT
export CUDA_PATH=$CUDAROOT
```

### Step 2-A) installation with compiled Kaldi

#### using miniconda (default)

Install Python libraries and other required tools with [miniconda](https://conda.io/docs/glossary.html#miniconda-glossary)
```sh
$ cd tools
$ make KALDI=/path/to/kaldi
```

You can also specify the Python (`PYTHON_VERSION` default 3.7), PyTorch (`TH_VERSION` default 1.0.0) and CUDA versions (`CUDA_VERSION` default 10.0), for example:
```sh
$ cd tools
$ make KALDI=/path/to/kaldi PYTHON_VERSION=3.6 TH_VERSION=0.4.1 CUDA_VERSION=9.0
```

#### using existing python

If you do not want to use miniconda, you need to specify your python interpreter to setup `virtualenv`

```sh
$ cd tools
$ make KALDI=/path/to/kaldi PYTHON=/usr/bin/python2.7
```

### Step 2-B) installation including Kaldi installation

Install Kaldi, Python libraries and other required tools with [miniconda](https://conda.io/docs/glossary.html#miniconda-glossary)
```sh
$ cd tools
$ make -j 10
```

As seen above, you can also specify the Python and CUDA versions, and Python path (based on `virtualenv`), for example:
```sh
$ cd tools
$ make -j 10 PYTHON_VERSION=3.6 TH_VERSION=0.4.1 CUDA_VERSION=9.0
```
```sh
$ cd tools
$ make -j 10 PYTHON=/usr/bin/python2.7
```


### Step 2-C) installation for CPU-only

To install in a terminal that does not have a GPU installed, just clear the version of `CUPY` as follows:

```sh
$ cd tools
$ make CUPY_VERSION='' -j 10
```

This option is enabled for any of the install configuration.

### Step 3) installation check

You can check whether the install is succeeded via the following commands
```sh
$ cd tools
$ make check_install
```
or `make check_install CUPY_VERSION=''` if you do not have a GPU on your terminal.
If you have no warning, ready to run the recipe!

If there are some problems in python libraries, you can re-setup only python environment via following commands
```sh
$ cd tools
$ make clean_python
$ make python
```

## Execution of example scripts

Move to an example directory under the `egs` directory.
We prepare several major ASR benchmarks including WSJ, CHiME-4, and TED.
The following directory is an example of performing ASR experiment with the CMU Census Database (AN4) recipe.
```sh
$ cd egs/an4/asr1
```
Once move to the directory, then, execute the following main script with a **chainer** backend:
```sh
$ ./run.sh --backend chainer
```
or execute the following main script with a **pytorch** backend:
```sh
$ ./run.sh --backend pytorch
```
With this main script, you can perform a full procedure of ASR experiments including
- Data download
- Data preparation (Kaldi style, see http://kaldi-asr.org/doc/data_prep.html)
- Feature extraction (Kaldi style, see http://kaldi-asr.org/doc/feat.html)
- Dictionary and JSON format data preparation
- Training based on [chainer](https://chainer.org/) or [pytorch](http://pytorch.org/).
- Recognition and scoring

The training progress (loss and accuracy for training and validation data) can be monitored with the following command
```sh
$ tail -f exp/${expdir}/train.log
```
With the default verbose (=0), it gives you the following information
```
epoch       iteration   main/loss   main/loss_ctc  main/loss_att  validation/main/loss  validation/main/loss_ctc  validation/main/loss_att  main/acc    validation/main/acc  elapsed_time  eps
:
:
6           89700       63.7861     83.8041        43.768                                                                                   0.731425                         136184        1e-08
6           89800       71.5186     93.9897        49.0475                                                                                  0.72843                          136320        1e-08
6           89900       72.1616     94.3773        49.9459                                                                                  0.730052                         136473        1e-08
7           90000       64.2985     84.4583        44.1386        72.506                94.9823                   50.0296                   0.740617    0.72476              137936        1e-08
7           90100       81.6931     106.74         56.6462                                                                                  0.733486                         138049        1e-08
7           90200       74.6084     97.5268        51.6901                                                                                  0.731593                         138175        1e-08
     total [#################.................................] 35.54%
this epoch [#####.............................................] 10.84%
     91300 iter, 7 epoch / 20 epochs
   0.71428 iters/sec. Estimated time to finish: 2 days, 16:23:34.613215.
```

In addition [Tensorboard](https://www.tensorflow.org/guide/summaries_and_tensorboard) events are automatically logged in the `tensorboard/${expname}` folder. Therefore, when you install Tensorboard, you can easily compare several experiments by using
```sh
$ tensorboard --logdir tensorboard
```
and connecting to the given address (default : localhost:6006). This will provide the following information:
![2018-12-18_19h49_48](https://user-images.githubusercontent.com/14289171/50175839-2491e280-02fe-11e9-8dfc-de303804034d.png)
Note that we would not include the installation of Tensorboard to simplify our installation process. Please install it manually (`pip install tensorflow; pip install tensorboard`) when you want to use Tensorboard.

### Use of GPU

If you use GPU in your experiment, set `--ngpu` option in `run.sh` appropriately, e.g.,
```sh
# use single gpu
$ ./run.sh --ngpu 1

# use multi-gpu
$ ./run.sh --ngpu 3

# if you want to specify gpus, set CUDA_VISIBLE_DEVICES as follows
# (Note that if you use slurm, this specification is not needed)
$ CUDA_VISIBLE_DEVICES=0,1,2 ./run.sh --ngpu 3

# use cpu
$ ./run.sh --ngpu 0
```
Default setup uses CPU (`--ngpu 0`).

Note that if you want to use multi-gpu, the installation of [nccl](https://developer.nvidia.com/nccl)
is required before setup.


### Changing the configuration
The default configurations for training and decoding are written in `conf/train.yaml` and `conf/decode.yaml` respectively.  It can be overwritten by specific arguments: e.g.

```bash
# e.g.
asr_train.py --config conf/train.yaml --batch-size 24
# e.g.--config2 and --config3 are also provided and the latter option can overwrite the former.
asr_train.py --config conf/train.yaml --config2 conf/new.yaml
```

In this way, you need to edit `run.sh` and it might be inconvenient sometimes.
Instead of giving arguments directly, we recommend you to modify the yaml file and give it to `run.sh`:

```bash
# e.g.
./run.sh --train-config conf/train_modified.yaml
# e.g.
./run.sh --train-config conf/train_modified.yaml --decode-config conf/decode_modified.yaml
```

We also provide a utility to generate a yaml file from the input yaml file:

```bash
# e.g. You can give any parameters as '-a key=value' and '-a' is repeatable.
./run.sh --train-config $(change_yaml.py conf/train.yaml -a batch-size=24 -a epochs=10)
# e.g. '-o' option specfies the output file name.
./run.sh --train-config $(change_yaml.py conf/train.yaml -o conf/train2.yaml -a batch-size=24)
```

If `-o` is ommited, `chanege_yaml.py` creates a yaml file named as including thevalue in all arguments, e.g. `conf/train_batch-size24.yaml` in this case.

### Error due to ACS (Multiple GPUs)

When using multiple GPUs, if the training freezes or lower performance than expected is observed, verify that PCI Express Access Control Services (ACS) are disabled.
Larger discussions can be found at: [link1](https://devtalk.nvidia.com/default/topic/883054/multi-gpu-peer-to-peer-access-failing-on-tesla-k80-/?offset=26) [link2](https://www.linuxquestions.org/questions/linux-newbie-8/howto-list-all-users-in-system-380426/) [link3](https://github.com/pytorch/pytorch/issues/1637).
To disable the PCI Express ACS follow instructions written [here](https://github.com/NVIDIA/caffe/issues/10). You need to have a ROOT user access or request to your administrator for it.


### Docker Container

go to docker/ and follow [README.md](https://github.com/espnet/espnet/tree/master/docker/README.md) instructions there.

### Setup in your cluster

Change `cmd.sh` according to your cluster setup.
If you run experiments with your local machine, please use default `cmd.sh`.
For more information about `cmd.sh` see http://kaldi-asr.org/doc/queue.html.
It supports Grid Engine (`queue.pl`), SLURM (`slurm.pl`), etc.

### Error due to matplotlib
If you have the following error (or other numpy related errors),
```
RuntimeError: module compiled against API version 0xc but this version of numpy is 0xb
Exception in main training loop: numpy.core.multiarray failed to import
Traceback (most recent call last):
;
:
from . import _path, rcParams
ImportError: numpy.core.multiarray failed to import
```
Then, please reinstall matplotlib with the following command:
```sh
$ cd egs/an4/asr1
$ . ./path.sh
$ pip install pip --upgrade; pip uninstall matplotlib; pip --no-cache-dir install matplotlib
```

## CTC, attention, and hybrid CTC/attention

ESPnet can completely switch the mode from CTC, attention, and hybrid CTC/attention

```sh
# hybrid CTC/attention (default)
#  --mtlalpha 0.5 and --ctc_weight 0.3 in most cases
$ ./run.sh

# CTC mode
$ ./run.sh --mtlalpha 1.0 --ctc_weight 1.0 --recog_model model.loss.best

# attention mode
$ ./run.sh --mtlalpha 0.0 --ctc_weight 0.0
```

The CTC training mode does not output the validation accuracy, and the optimum model is selected with its loss value
(i.e., `--recog_model model.loss.best`).
About the effectiveness of the hybrid CTC/attention during training and recognition, see [2] and [3].

## Results

We list the character error rate (CER) and word error rate (WER) of major ASR tasks.

|           | CER (%) | WER (%)  |
|-----------|:----:|:----:|
| Aishell dev | 6.8 | N/A |
| Aishell test | 8.0 | N/A |
| CSJ eval1 | 5.7 | N/A  |
| CSJ eval2 | 4.3 | N/A  |
| CSJ eval3 | 4.8 | N/A  |
| HKUST dev       | 27.4 | N/A  |
| Librispeech dev_clean  | N/A | 4.0 |
| Librispeech test_clean | N/A | 4.0 |
| TEDLIUM2 dev  | N/A | 12.8 |
| TEDLIUM2 test | N/A | 12.6 |
| WSJ dev93 | 3.2 | 7.0 |
| WSJ eval92| 2.1 | 4.7 |

Note that the performance of the CSJ, HKUST, and Librispeech tasks was significantly improved by using the wide network (#units = 1024) and large subword units if necessary reported by [RWTH](https://arxiv.org/pdf/1805.03294.pdf).

## Chainer and Pytorch backends

|           | Chainer | Pytorch |
|-----------|:----:|:----:|
| Performance | ◎ | ◎ |
| Speed | ○ | ◎ |
| Multi-GPU | supported | supported |
| VGG-like encoder | supported | supported |
| Transformer | supported | supported |
| RNNLM integration | supported | supported |
| #Attention types | 3 (no attention, dot, location) | 12 including variants of multihead |
| TTS recipe support | no support | supported |

## References
[1] Shinji Watanabe, Takaaki Hori, Shigeki Karita, Tomoki Hayashi, Jiro Nishitoba, Yuya Unno, Nelson Enrique Yalta Soplin, Jahn Heymann, Matthew Wiesner, Nanxin Chen, Adithya Renduchintala, and Tsubasa Ochiai, "ESPnet: End-to-End Speech Processing Toolkit," *Proc. Interspeech'18*, pp. 2207-2211 (2018)

[2] Suyoun Kim, Takaaki Hori, and Shinji Watanabe, "Joint CTC-attention based end-to-end speech recognition using multi-task learning," *Proc. ICASSP'17*, pp. 4835--4839 (2017)

[3] Shinji Watanabe, Takaaki Hori, Suyoun Kim, John R. Hershey and Tomoki Hayashi, "Hybrid CTC/Attention Architecture for End-to-End Speech Recognition," *IEEE Journal of Selected Topics in Signal Processing*, vol. 11, no. 8, pp. 1240-1253, Dec. 2017

## Citation
<<<<<<< HEAD
=======

```
>>>>>>> 1b4f24c7
@inproceedings{watanabe2018espnet,
  author={Shinji Watanabe and Takaaki Hori and Shigeki Karita and Tomoki Hayashi and Jiro Nishitoba and Yuya Unno and Nelson {Enrique Yalta Soplin} and Jahn Heymann and Matthew Wiesner and Nanxin Chen and Adithya Renduchintala and Tsubasa Ochiai},
  title={ESPnet: End-to-End Speech Processing Toolkit},
  year=2018,
  booktitle={Interspeech},
  pages={2207--2211},
  doi={10.21437/Interspeech.2018-1456},
  url={http://dx.doi.org/10.21437/Interspeech.2018-1456}
<<<<<<< HEAD
}
=======
}
```
>>>>>>> 1b4f24c7
<|MERGE_RESOLUTION|>--- conflicted
+++ resolved
@@ -349,11 +349,7 @@
 [3] Shinji Watanabe, Takaaki Hori, Suyoun Kim, John R. Hershey and Tomoki Hayashi, "Hybrid CTC/Attention Architecture for End-to-End Speech Recognition," *IEEE Journal of Selected Topics in Signal Processing*, vol. 11, no. 8, pp. 1240-1253, Dec. 2017
 
 ## Citation
-<<<<<<< HEAD
-=======
-
-```
->>>>>>> 1b4f24c7
+
 @inproceedings{watanabe2018espnet,
   author={Shinji Watanabe and Takaaki Hori and Shigeki Karita and Tomoki Hayashi and Jiro Nishitoba and Yuya Unno and Nelson {Enrique Yalta Soplin} and Jahn Heymann and Matthew Wiesner and Nanxin Chen and Adithya Renduchintala and Tsubasa Ochiai},
   title={ESPnet: End-to-End Speech Processing Toolkit},
@@ -362,9 +358,4 @@
   pages={2207--2211},
   doi={10.21437/Interspeech.2018-1456},
   url={http://dx.doi.org/10.21437/Interspeech.2018-1456}
-<<<<<<< HEAD
-}
-=======
-}
-```
->>>>>>> 1b4f24c7
+}